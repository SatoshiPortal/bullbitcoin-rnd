--- conflicted
+++ resolved
@@ -17,10 +17,10 @@
 //!     output_amount - base_fees - claim_fee
 //! );
 
+use bitcoin::key;
 use bitcoin::{
     hashes::sha256, hex::DisplayHex, taproot::TapLeaf, PublicKey, ScriptBuf, Transaction,
 };
-use bitcoin::{key, Amount};
 use lightning_invoice::Bolt11Invoice;
 use serde::{Deserialize, Serialize};
 use serde_json::Value;
@@ -565,28 +565,6 @@
         Ok(serde_json::from_str(&self.post(&end_point, data)?)?)
     }
 
-<<<<<<< HEAD
-    /// Gets a quote for a Zero-Amount or over- or underpaid Chain Swap.
-    ///
-    /// If the user locked up a valid amount, it will return the server lockup amount. In all other
-    /// cases, it will return an error.
-    pub fn get_quote(&self, swap_id: &str) -> Result<GetQuoteResponse, Error> {
-        let end_point = format!("swap/chain/{swap_id}/quote");
-        Ok(serde_json::from_str(&self.get(&end_point)?)?)
-    }
-
-    /// Accepts a specific quote for a Zero-Amount or over- or underpaid Chain Swap.
-    pub fn accept_quote(&self, swap_id: &str, amount_sat: u64) -> Result<(), Error> {
-        let data = json!(
-            {
-                "amount": amount_sat
-            }
-        );
-
-        let end_point = format!("swap/chain/{swap_id}/quote");
-        self.post(&end_point, data)?;
-        Ok(())
-=======
     /// Fetch an invoice for the specified BOLT12 offer
     pub fn get_bolt12_invoice(
         &self,
@@ -602,7 +580,28 @@
 
         let end_point = "lightning/BTC/bolt12/fetch".to_string();
         Ok(serde_json::from_str(&self.post(&end_point, data)?)?)
->>>>>>> 19e01071
+    }
+
+    /// Gets a quote for a Zero-Amount or over- or underpaid Chain Swap.
+    ///
+    /// If the user locked up a valid amount, it will return the server lockup amount. In all other
+    /// cases, it will return an error.
+    pub fn get_quote(&self, swap_id: &str) -> Result<GetQuoteResponse, Error> {
+        let end_point = format!("swap/chain/{swap_id}/quote");
+        Ok(serde_json::from_str(&self.get(&end_point)?)?)
+    }
+
+    /// Accepts a specific quote for a Zero-Amount or over- or underpaid Chain Swap.
+    pub fn accept_quote(&self, swap_id: &str, amount_sat: u64) -> Result<(), Error> {
+        let data = json!(
+            {
+                "amount": amount_sat
+            }
+        );
+
+        let end_point = format!("swap/chain/{swap_id}/quote");
+        self.post(&end_point, data)?;
+        Ok(())
     }
 }
 
@@ -1326,15 +1325,16 @@
 
 #[derive(Debug, Clone, Serialize, Deserialize)]
 #[serde(rename_all = "camelCase")]
-<<<<<<< HEAD
+pub struct GetBolt12InvoiceResponse {
+    /// BOLT12 invoice
+    pub invoice: String,
+}
+
+#[derive(Debug, Clone, Serialize, Deserialize)]
+#[serde(rename_all = "camelCase")]
 pub struct GetQuoteResponse {
     /// Server lockup amount, in sat
     pub amount: u64,
-=======
-pub struct GetBolt12InvoiceResponse {
-    /// BOLT12 invoice
-    pub invoice: String,
->>>>>>> 19e01071
 }
 
 #[cfg(test)]
