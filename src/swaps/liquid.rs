--- conflicted
+++ resolved
@@ -20,7 +20,6 @@
 use elements::secp256k1_zkp::Message;
 
 use crate::{
-    log_message,
     network::{electrum::ElectrumConfig, Chain},
     swaps::boltz::SwapTxKind,
     util::secrets::Preimage,
@@ -182,28 +181,6 @@
         */
         match self.swap_type {
             SwapType::Submarine => {
-<<<<<<< HEAD
-                let reciever_pubkey = match PublicKey::from_str(&self.reciever_pubkey) {
-                    Ok(result) => result,
-                    Err(e) => return Err(S5Error::new(ErrorKind::Input, &e.to_string())),
-                };
-                let sender_pubkey = match PublicKey::from_str(&self.sender_pubkey) {
-                    Ok(result) => result,
-                    Err(e) => return Err(S5Error::new(ErrorKind::Input, &e.to_string())),
-                };
-                let locktime = LockTime::from_consensus(self.timelock);
-
-                log_message(&format!("[Rust] sign submarine - locktime {:?}", locktime));
-                let hashvalue = match hash160::Hash::from_str(&self.hashlock) {
-                    Ok(result) => result,
-                    Err(e) => return Err(S5Error::new(ErrorKind::Input, &e.to_string())),
-                };
-                let hashbytes_slice: &[u8] = hashvalue.as_ref();
-                let hashbytes: [u8; 20] =
-                    hashbytes_slice.try_into().expect("Hash must be 20 bytes");
-
-=======
->>>>>>> 4a00fd88
                 let script = EBuilder::new()
                     .push_opcode(OP_HASH160)
                     .push_slice(self.hashlock.as_byte_array())
@@ -343,51 +320,6 @@
     pub fn fetch_utxo(
         &self,
         network_config: &ElectrumConfig,
-<<<<<<< HEAD
-        raw_tx: Option<Vec<u8>>,
-    ) -> Result<(OutPoint, u64, Option<Value>, Option<TxOutSecrets>), S5Error> {
-        let electrum_client = network_config.clone().build_client()?;
-        let address = self.to_address(network_config.network())?;
-
-        log_message(&format!(
-            "[Rust] Fetch utxo - to_address: {:?}",
-            self.to_address(network_config.network()).unwrap()
-        ));
-
-        // Only fetch transaction history and raw_tx from Electrum if raw_tx is not provided
-        let raw_tx = if let Some(tx) = raw_tx {
-            tx
-        } else {    
-            let history = match electrum_client.script_get_history(BitcoinScript::from_bytes(
-                self.to_address(network_config.network())?
-                    .to_unconfidential()
-                    .script_pubkey()
-                    .as_bytes(),
-            )) {
-                Ok(result) => result,
-                Err(e) => return Err(S5Error::new(ErrorKind::Network, &e.to_string())),
-            };
-            if history.is_empty() {
-                return Err(S5Error::new(ErrorKind::Input, "No Transaction History"));
-            }
-            let bitcoin_txid = match history.last() {
-                Some(result) => result,
-                None => return Err(S5Error::new(ErrorKind::Input, "No last element in history")),
-            }
-            .tx_hash;
-            println!("{}", bitcoin_txid);
-            let raw_tx = match electrum_client.transaction_get_raw(&bitcoin_txid) {
-                Ok(result) => result,
-                Err(e) => return Err(S5Error::new(ErrorKind::Network, &e.to_string())),
-            };
-            raw_tx
-        };
-
-        let tx: Transaction = match elements::encode::deserialize(&raw_tx) {
-            Ok(result) => result,
-            Err(e) => return Err(S5Error::new(ErrorKind::Input, &e.to_string())),
-        };
-=======
     ) -> Result<(OutPoint, u64, Option<Value>, Option<TxOutSecrets>), Error> {
         let electrum_client = network_config.clone().build_client()?;
         let address = self.to_address(network_config.network())?;
@@ -404,14 +336,8 @@
         println!("{}", bitcoin_txid);
         let raw_tx = electrum_client.transaction_get_raw(&bitcoin_txid)?;
         let tx: Transaction = elements::encode::deserialize(&raw_tx)?;
->>>>>>> 4a00fd88
         let mut vout = 0;
-        log_message(&format!(
-            "[Rust] Fetch utxo - outputs {:?}",
-            tx.clone().output.len()
-        ));
         for output in tx.clone().output {
-            log_message(&format!("[Rust] Searching matching utxo - address.script_pubkey {:?} - output.script_pubkey {:?}", address.script_pubkey(), output.script_pubkey));
             if output.script_pubkey == address.script_pubkey() {
                 let zksecp = Secp256k1::new();
                 let is_blinded = output.asset.is_confidential() && output.value.is_confidential();
@@ -482,46 +408,15 @@
     pub fn new_claim(
         swap_script: LBtcSwapScript,
         output_address: String,
-        tx: String,
         network_config: &ElectrumConfig,
-<<<<<<< HEAD
-    ) -> Result<LBtcSwapTx, S5Error> {
-        log_message("[Rust] LBtcSwapTx - 0");
-
-        log_message(&format!(
-            "[Rust] LBtcSwapTx - 0 - output_address: {:?}",
-            output_address
-        ));
-
-        if swap_script.swap_type == SwapType::Submarine {
-            return Err(S5Error::new(
-                ErrorKind::Script,
-                "Claim transactions can only be constructed for Reverse swaps.",
-            ));
-        }
-        let address = match Address::from_str(&output_address) {
-            Ok(result) => result,
-            Err(e) => return Err(S5Error::new(ErrorKind::Input, &e.to_string())),
-        };
-=======
     ) -> Result<LBtcSwapTx, Error> {
         debug_assert!(
             swap_script.swap_type != SwapType::Submarine,
             "Claim transactions can only be constructed for Reverse swaps."
         );
->>>>>>> 4a00fd88
-
-        log_message(&format!("[Rust] LBtcSwapTx - 1"));
-
-        let tx_bytes = match hex::decode(&tx) {
-            Ok(bytes) => bytes,
-            Err(e) => return Err(S5Error::new(ErrorKind::Input, &e.to_string())),
-        };
 
         let (utxo, utxo_value, utxo_confidential_value, txout_secrets) =
-            swap_script.fetch_utxo(network_config, Some(tx_bytes))?;
-
-        log_message(&format!("[Rust] LBtcSwapTx - 2"));
+            swap_script.fetch_utxo(network_config)?;
 
         Ok(LBtcSwapTx {
             kind: SwapTxKind::Claim,
@@ -537,7 +432,6 @@
     pub fn new_refund(
         swap_script: LBtcSwapScript,
         output_address: String,
-        tx: String,
         network_config: &ElectrumConfig,
     ) -> Result<LBtcSwapTx, Error> {
         debug_assert!(
@@ -546,13 +440,8 @@
         );
         let address = Address::from_str(&output_address)?;
 
-        let tx_bytes = match hex::decode(&tx) {
-            Ok(bytes) => bytes,
-            Err(e) => return Err(S5Error::new(ErrorKind::Input, &e.to_string())),
-        };
-
         let (utxo, utxo_value, utxo_confidential_value, txout_secrets) =
-            swap_script.fetch_utxo(network_config, Some(tx_bytes))?;
+            swap_script.fetch_utxo(network_config)?;
 
         Ok(LBtcSwapTx {
             kind: SwapTxKind::Refund,
@@ -566,7 +455,7 @@
     }
 
     /// Internally used to check if utxos are present in the struct to build the transaction.
-    fn is_confidential(&self) -> bool {
+    fn _is_confidential(&self) -> bool {
         self.txout_secrets.is_some() && self.utxo_confidential_value.is_some()
     }
 
@@ -621,9 +510,6 @@
         let (blinded_asset, asset_surjection_proof) =
             exp_asset.blind(&mut rng, &secp, out_abf, &[txout_secrets])?;
 
-        println!("sign - utxo_value: {}", self.utxo_value);
-        println!("sign - absolute_fees: {}", absolute_fees);
-
         let output_value = self.utxo_value - absolute_fees;
 
         let final_vbf = ValueBlindingFactor::last(
@@ -674,23 +560,9 @@
         };
         let fee_output: TxOut = TxOut::new_fee(absolute_fees, asset_id);
 
-        let lock_time_result = LockTime::from_height(self.swap_script.timelock);
-        let lock_time = match lock_time_result {
-            Ok(lt) => lt,
-            Err(e) => {
-                panic!("Failed to create LockTime from height: {:?}", e);
-            }
-        };
-
-        log_message(&format!("[Rust] sign - locktime value: {:?}", lock_time));
-
         let unsigned_tx = Transaction {
             version: 2,
-<<<<<<< HEAD
-            lock_time: lock_time,
-=======
             lock_time: self.swap_script.locktime,
->>>>>>> 4a00fd88
             input: vec![unsigned_input],
             output: vec![payment_output.clone(), fee_output.clone()],
         };
@@ -700,29 +572,6 @@
         ))?;
 
         // SIGN TRANSACTION
-        // let hash_type = elements::EcdsaSighashType::All;
-        // let sighash = match Message::from_digest_slice(
-        //     &SighashCache::new(&unsigned_tx).segwitv0_sighash(
-        //         0,
-        //         &redeem_script,
-        //         utxo_confidential_value,
-        //         hash_type,
-        //     )[..],
-        // ) {
-        //     Ok(result) => result,
-        //     Err(e) => return Err(S5Error::new(ErrorKind::Transaction, &e.to_string())),
-        // };
-
-        // // let sig: secp256k1_zkp::ecdsa::Signature =
-        // //     secp.sign_ecdsa_low_r(&sighash, &keys.secret_key());
-        // // let private_key_bytes = Vec::from_hex(&private_key).expect("Invalid hex in private key");
-
-        // let secret_key = SecretKey::from_slice(&private_key_bytes).expect("Invalid private key");
-        // let sig = secp.sign_ecdsa_low_r(&sighash, &secret_key);
-        // // let sig: secp256k1_zkp::ecdsa::Signature =
-        // //     secp.sign_ecdsa_low_r(&sighash, &private_key);
-        // let sig = elementssig_to_rawsig(&(sig, hash_type));
-
         let hash_type = elements::EcdsaSighashType::All;
         let sighash = Message::from_digest_slice(
             &SighashCache::new(&unsigned_tx).segwitv0_sighash(
@@ -779,7 +628,7 @@
         );
 
         let redeem_script = self.swap_script.to_script()?;
-        let sequence = Sequence::from_consensus(0xFFFFFFFD);
+        let sequence = Sequence::from_consensus(0xFFFFFFFF);
         let unsigned_input: TxIn = TxIn {
             sequence: sequence,
             previous_output: self.utxo,
@@ -1021,7 +870,7 @@
         let rs = "a91430dd7bf6e97514be2ec0d1368790f763184b7f848763210301798770066e9d93803ced62f169d06567683d26a180f87be736e1af00eaba116703fa0113b1752102c530b4583640ab3df5c75c5ce381c4b747af6bdd6c618db7e5248cb0adcf3a1868ac";
         let blinder = "89b7b9e32cb141787ae187f0d7db784eb114ea7e69da7be9bebafee3f3dbb64e";
         let exp_addr =
-            "vjU48EMUcaiFDvJxSdFoc9s7c94czG7cvawBkn82vt5gkE2Tjq9hXKqi3UyvPgrDgN1vi7V8mRvneTtT";
+            "tlq1qqdtkt2czrht3mjy7kwtauq0swtvr5tfxysvcekmrzraayu025wjl8537am2epmhzl40e27mpuxr2cp36emmmtudjquf5lruld437rz0tkqxu72j38yjz";
         let script = LBtcSwapScript::submarine_from_str(rs, blinder).unwrap();
         assert_eq!(
             script.to_address(Chain::LiquidTestnet).unwrap().to_string(),
@@ -1048,7 +897,6 @@
             "aecbc2bddfcd3fa6953d257a9f369dc20cdc66f2605c73efb4c91b90703506b6",
         )
         .unwrap();
-        let tx = "insert tx here";
         let network_config = &ElectrumConfig::default_liquid();
         let decoded =
             LBtcSwapScript::reverse_from_str(&redeem_script_str.clone(), boltz_blinding_str)
@@ -1072,13 +920,8 @@
 
         assert_eq!(address.to_string(), expected_address);
 
-        let mut liquid_swap_tx = LBtcSwapTx::new_claim(
-            el_script,
-            RETURN_ADDRESS.to_string(),
-            tx.to_string(),
-            network_config,
-        )
-        .unwrap();
+        let liquid_swap_tx =
+            LBtcSwapTx::new_claim(el_script, RETURN_ADDRESS.to_string(), network_config).unwrap();
         //let _ = liquid_swap_tx.fetch_utxo(&network_config).unwrap();
         println!("{:#?}", liquid_swap_tx);
         let final_tx = liquid_swap_tx
