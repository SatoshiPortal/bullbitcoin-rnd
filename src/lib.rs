//! A boltz client for submarine/reverse swaps between Bitcoin, Lightning & Liquid
//! Refer to tests/ folder for usage
//! THIS LIBRARY IS IN EARLY ALPHA. TEST AND REVIEW BEFORE USING IN PRODUCTION.

<<<<<<< HEAD
#![allow(E0382)]

=======
#![allow(unused)]
/// Error Module
mod error;
/// Blockchain Network module. Currently only contains electrum interface.
>>>>>>> 4a00fd88
pub mod network;
/// core swap logic
pub mod swaps;
/// utilities (key, preimage, error)
pub mod util;

use bitcoin::secp256k1::rand::thread_rng;
// use bitcoin::key;
pub use bitcoin::secp256k1::{Keypair, Message, Secp256k1, XOnlyPublicKey};
pub use elements::secp256k1_zkp::{Keypair as ZKKeyPair, Secp256k1 as ZKSecp256k1};
pub use lightning_invoice::Bolt11Invoice;
<<<<<<< HEAD
use serde::Serialize;

use crate::util::secrets::Preimage;
use bitcoin::secp256k1::hashes::{sha256, Hash};
use bitcoin::secp256k1::schnorr::Signature;
use elements::bitcoin::hashes::ripemd160;
use elements::encode::Encodable;
use elements::hex::{FromHex, ToHex};
use elements::opcodes;
use elements::opcodes::Ordinary::OP_IF;
use elements::script::Builder;
use elements::secp256k1_zkp::PublicKey;
use hex::decode;
use network::electrum::ElectrumConfig;
use std::cell::RefCell;
use std::ffi::{c_char, CStr, CString};
use std::ptr;
use std::str::FromStr;
use swaps::liquid::LBtcSwapScript;
use swaps::liquid::LBtcSwapTx;

#[no_mangle]
pub extern "C" fn reconstruct_swap_script(
    preimage_hash: *const c_char,
    claim_public_key: *const c_char,
    refund_public_key: *const c_char,
    timeout_block_height: u32,
) -> *mut c_char {
    let preimage_hash_string = unsafe { CStr::from_ptr(preimage_hash).to_str().unwrap().trim() };
    let claim_public_key_string =
        unsafe { CStr::from_ptr(claim_public_key).to_str().unwrap().trim() };
    let refund_public_key_string =
        unsafe { CStr::from_ptr(refund_public_key).to_str().unwrap().trim() };

    let claim_public_key = PublicKey::from_str(claim_public_key_string)
        .unwrap()
        .serialize();
    let refund_public_key = PublicKey::from_str(refund_public_key_string)
        .unwrap()
        .serialize();
    let preimage_hash_ripemd =
        ripemd160::Hash::hash(decode(&preimage_hash_string).unwrap().as_slice()).to_byte_array();

    let script = Builder::new()
        .push_opcode(opcodes::all::OP_HASH160)
        .push_slice(&preimage_hash_ripemd)
        .push_opcode(opcodes::all::OP_EQUAL)
        .push_opcode(opcodes::all::OP_IF)
        .push_slice(&claim_public_key)
        .push_opcode(opcodes::all::OP_ELSE)
        .push_int(timeout_block_height as i64)
        .push_opcode(opcodes::all::OP_CLTV)
        .push_opcode(opcodes::all::OP_DROP)
        .push_slice(&refund_public_key)
        .push_opcode(opcodes::all::OP_ENDIF)
        .push_opcode(opcodes::all::OP_CHECKSIG)
        .into_script();

    return CString::new(script.to_hex().to_owned()).unwrap().into_raw();
}

#[no_mangle]
pub extern "C" fn extract_claim_public_key(comparison_script: *const c_char) -> *mut c_char {
    let c_str = unsafe { CStr::from_ptr(comparison_script).to_str().unwrap().trim() };
    let script = elements::script::Script::from_hex(c_str);

    let binding = script.unwrap();
    let mut iter = binding.instructions();
    let mut found_op_if = false;
    while let Some(instruction) = iter.next() {
        let ins = instruction.unwrap();
        if ins.op() != None {
            if ins.op().unwrap() == elements::opcodes::All::from(OP_IF as u8) {
                found_op_if = true;
                continue;
            }
        }
        if found_op_if {
            found_op_if = false;
            let claim_public_key = PublicKey::from_slice(ins.push_bytes().unwrap())
                .unwrap()
                .to_hex();
            return CString::new(claim_public_key.to_owned())
                .unwrap()
                .into_raw();
        }
    }
    return CString::new("").unwrap().into_raw();
}

enum TransactionType {
    Claim,
    Refund,
}

#[no_mangle]
pub extern "C" fn create_and_sign_claim_transaction(
    redeem_script: *const c_char,
    blinding_key: *const c_char,
    onchain_address: *const c_char,
    private_key: *const c_char,
    preimage: *const c_char,
    tx: *const c_char,
    fees: u64,
) -> *mut c_char {
    create_and_sign_transaction(
        TransactionType::Claim,
        redeem_script,
        blinding_key,
        onchain_address,
        private_key,
        Some(preimage),
        tx,
        fees,
    )
}

#[no_mangle]
pub extern "C" fn create_and_sign_refund_transaction(
    redeem_script: *const c_char,
    blinding_key: *const c_char,
    onchain_address: *const c_char,
    private_key: *const c_char,
    tx: *const c_char,
    fees: u64,
) -> *mut c_char {
    create_and_sign_transaction(
        TransactionType::Refund,
        redeem_script,
        blinding_key,
        onchain_address,
        private_key,
        None, // No preimage for refund
        tx,
        fees,
    )
}

fn create_and_sign_transaction(
    transaction_type: TransactionType,
    redeem_script: *const c_char,
    blinding_key: *const c_char,
    onchain_address: *const c_char,
    private_key: *const c_char,
    preimage: Option<*const c_char>,
    tx: *const c_char,
    fees: u64,
) -> *mut c_char {
    let redeem_script_str = unsafe { CStr::from_ptr(redeem_script).to_str().unwrap().trim() };
    let blinding_key_str = unsafe { CStr::from_ptr(blinding_key).to_str().unwrap().trim() };
    let onchain_address_str = unsafe { CStr::from_ptr(onchain_address).to_str().unwrap().trim() };
    let private_key_str = unsafe { CStr::from_ptr(private_key).to_str().unwrap().trim() };
    // Preimage is only used for claim transactions
    let preimage_str = preimage.map(|p| unsafe { CStr::from_ptr(p).to_str().unwrap().trim() });
    let tx_str = unsafe { CStr::from_ptr(tx).to_str().unwrap().trim() };

    log_message(&format!(
        "[Rust] create tx - params - redeem_script: {:?}, blinding_key: {:?}, onchain_address: {:?}, private_key: {:?}, preimage: {:?}",
        redeem_script_str,
        blinding_key_str,
        onchain_address_str,
        private_key_str,
        preimage_str
    ));

    // Create the swap script
    let swap_script: LBtcSwapScript = match transaction_type {
        TransactionType::Claim => {
            match LBtcSwapScript::reverse_from_str(redeem_script_str, blinding_key_str) {
                Ok(script) => script,
                Err(e) => {
                    let error_message = CString::new(format!("Error: {:?}", e)).unwrap();
                    log_message(&format!(
                        "[Rust] Claim - Error creating LBtcSwapScript: {:?}",
                        error_message
                    ));
                    return error_message.into_raw();
                }
            }
        }
        TransactionType::Refund => {
            match LBtcSwapScript::submarine_from_str(redeem_script_str, blinding_key_str) {
                Ok(script) => script,
                Err(e) => {
                    let error_message = CString::new(format!("Error: {:?}", e)).unwrap();
                    log_message(&format!(
                        "[Rust] Refund - Error creating LBtcSwapScript: {:?}",
                        error_message
                    ));
                    return error_message.into_raw();
                }
            }
        }
    };

    let network_config = &ElectrumConfig::default_liquid();
    log_message(&format!(
        "[Rust] create tx - swap_script - sender_pubkey: {:?}, hashlock: {:?}, timelock: {:?}",
        swap_script.sender_pubkey.to_string(),
        swap_script.hashlock.to_string(),
        swap_script.timelock
    ));

    // Create the swap transaction based on the transaction type
    let liquid_swap_tx_result = match transaction_type {
        TransactionType::Claim => LBtcSwapTx::new_claim(
            swap_script.clone(),
            onchain_address_str.to_string(),
            tx_str.to_string(),
            network_config,
        ),
        TransactionType::Refund => LBtcSwapTx::new_refund(
            swap_script.clone(),
            onchain_address_str.to_string(),
            tx_str.to_string(),
            network_config,
        ),
    };

    let liquid_swap_tx: LBtcSwapTx = match liquid_swap_tx_result {
        Ok(tx) => tx,
        Err(e) => {
            let error_message = CString::new(format!("Error: {:?}", e)).unwrap();
            log_message(&format!(
                "[Rust] Error creating LBtcSwapTx: {:?}",
                error_message
            ));
            return error_message.into_raw();
        }
    };

    log_message(&format!(
        "[Rust] Create tx - liquid_swap_tx: {:#?}",
        liquid_swap_tx
    ));

    // Sign tx (claim or refund)
    let keypair = Keypair::from_str(private_key_str).unwrap();
    let final_tx = match transaction_type {
        TransactionType::Claim => {
            let preimage =
                Preimage::from_str(preimage_str.expect("Preimage required for claim")).unwrap();
            liquid_swap_tx
                .sign_claim(&keypair, &preimage, fees)
                .unwrap()
        }
        TransactionType::Refund => liquid_swap_tx.sign_refund(&keypair, fees).unwrap(),
    };

    let mut serialized_tx = Vec::new();
    final_tx
        .consensus_encode(&mut serialized_tx)
        .expect("Transaction serialization failed");

    let final_tx_hex = hex::encode(serialized_tx);
    log_message(&format!(
        "[Rust] Create tx - Finalized tx: {}",
        final_tx_hex
    ));

    let c_str_tx: CString = CString::new(final_tx_hex).expect("CString::new failed");
    c_str_tx.into_raw()
}

#[no_mangle]
pub extern "C" fn get_key_pair() -> *mut c_char {
    let secp = Secp256k1::new();
    let (secret_key, public_key) = secp.generate_keypair(&mut thread_rng());

    let secret_key_hex = hex::encode(secret_key.as_ref());
    let public_key_hex = hex::encode(public_key.serialize());

    let combined_string = format!("{};{}", secret_key_hex, public_key_hex);

    match CString::new(combined_string) {
        Ok(c_str_combined) => c_str_combined.into_raw(),
        Err(_) => ptr::null_mut(),
    }
}

#[no_mangle]
pub extern "C" fn sign_message_schnorr(
    message: *const c_char,
    private_key: *const c_char,
) -> *mut c_char {
    let message_str = unsafe { CStr::from_ptr(message).to_str().unwrap().trim() };
    let private_key_str = unsafe { CStr::from_ptr(private_key).to_str().unwrap().trim() };

    let message_hash = sha256::Hash::hash(message_str.as_bytes());
    let msg = match Message::from_digest_slice(message_hash.as_ref()) {
        Ok(m) => m,
        Err(e) => {
            log_message(&format!("[Rust] Sign schnorr - Error: {:?}", e));
            return ptr::null_mut();
        }
    };

    let keypair = match Keypair::from_str(private_key_str) {
        Ok(k) => k,
        Err(e) => {
            log_message(&format!("[Rust] Sign schnorr - Error: {:?}", e));
            return ptr::null_mut();
        }
    };

    let sig = keypair.sign_schnorr(msg);
    let sig_hex = hex::encode(sig.serialize());
    let c_sig = CString::new(sig_hex).unwrap();
    c_sig.into_raw()
}

#[no_mangle]
pub extern "C" fn verify_signature_schnorr(
    signature: *const c_char,
    message: *const c_char,
    public_key: *const c_char,
) -> i32 {
    let message_str = unsafe { CStr::from_ptr(message).to_str().unwrap().trim() };
    let signature_str = unsafe { CStr::from_ptr(signature).to_str().unwrap().trim() };
    let public_key_str = unsafe { CStr::from_ptr(public_key).to_str().unwrap().trim() };

    let message_hash = sha256::Hash::hash(message_str.as_bytes());
    let msg = match Message::from_digest_slice(message_hash.as_ref()) {
        Ok(m) => m,
        Err(_) => return 0,
    };

    let sig_bytes = match hex::decode(signature_str) {
        Ok(s) => s,
        Err(_) => return 0,
    };

    let sig = match Signature::from_slice(&sig_bytes) {
        Ok(s) => s,
        Err(_) => return 0,
    };

    let publicKey = match PublicKey::from_str(public_key_str) {
        Ok(p) => p,
        Err(_) => return 0,
    };

    let x_only_pub_key = XOnlyPublicKey::from(publicKey);

    let secp = Secp256k1::new();
    match secp.verify_schnorr(&sig, &msg, &x_only_pub_key) {
        Ok(_) => 1,
        Err(_) => 0,
    }
}

#[no_mangle]
pub extern "C" fn rust_cstr_free(s: *mut c_char) {
    unsafe {
        if s.is_null() {
            return;
        }
        drop(CString::from_raw(s));
    };
}

// Logging
type LogCallback = extern "C" fn(*const c_char);

static mut LOG_CALLBACK: Option<LogCallback> = None;

#[no_mangle]
pub extern "C" fn register_log_callback(callback: LogCallback) {
    unsafe {
        LOG_CALLBACK = Some(callback);
    }
}

pub fn log_message(message: &str) {
    let c_str = CString::new(message).unwrap();
    unsafe {
        if let Some(callback) = LOG_CALLBACK {
            callback(c_str.as_ptr());
        }
    }
}

// Error Reporting
thread_local! {
    static LAST_ERROR: RefCell<Option<CString>> = RefCell::new(None);
}

/// Sets the last error message
fn set_last_error(message: &str) {
    LAST_ERROR.with(|last| {
        *last.borrow_mut() = Some(CString::new(message).expect("Error message contains null byte"));
    });
}

/// Retrieves the last error message, if any.
#[no_mangle]
pub extern "C" fn get_last_error() -> *const c_char {
    LAST_ERROR.with(|last| {
        last.borrow()
            .as_ref()
            .map_or(std::ptr::null(), |message| message.as_ptr())
    })
}

#[cfg(test)]
mod tests {
    use super::*;
    use bitcoin::secp256k1;
    use secp256k1::rand::thread_rng;
    use secp256k1::Secp256k1;
    use std::ffi::CString;

    // Helper function to convert Rust string to C string pointer
    fn to_c_str(s: &str) -> *const c_char {
        CString::new(s).unwrap().into_raw() as *const c_char
    }

    // Helper function to convert C string pointer back to Rust String
    fn from_c_str(c_str: *mut c_char) -> String {
        unsafe { CString::from_raw(c_str).to_string_lossy().into_owned() }
    }

    #[test]
    fn test_sign_and_verify_schnorr() {
        let secp = Secp256k1::new();
        let (secret_key, public_key) = secp.generate_keypair(&mut thread_rng());

        let message = "test message";
        let private_key_hex = hex::encode(secret_key.secret_bytes());
        let public_key_hex = hex::encode(public_key.serialize());

        // Convert test data to C strings
        let message_c_str = to_c_str(message);
        let private_key_c_str = to_c_str(&private_key_hex);
        let public_key_c_str = to_c_str(&public_key_hex);

        println!("2 - publicKey len: {}", public_key_hex.len());

        let signature_c_str = sign_message_schnorr(message_c_str, private_key_c_str);
        assert!(!signature_c_str.is_null(), "Signature should not be null");

        let signature_str = from_c_str(signature_c_str);

        let verify_result =
            verify_signature_schnorr(to_c_str(&signature_str), message_c_str, public_key_c_str);

        assert_eq!(verify_result, 1, "Signature verification failed");

        unsafe {
            CString::from_raw(message_c_str as *mut c_char);
            CString::from_raw(private_key_c_str as *mut c_char);
            CString::from_raw(public_key_c_str as *mut c_char);
        }
    }
}
=======

pub use swaps::bitcoin::{BtcSwapScript, BtcSwapTx};
pub use swaps::boltz::{SwapTxKind, SwapType};
>>>>>>> 4a00fd88
<|MERGE_RESOLUTION|>--- conflicted
+++ resolved
@@ -2,15 +2,11 @@
 //! Refer to tests/ folder for usage
 //! THIS LIBRARY IS IN EARLY ALPHA. TEST AND REVIEW BEFORE USING IN PRODUCTION.
 
-<<<<<<< HEAD
 #![allow(E0382)]
 
-=======
-#![allow(unused)]
 /// Error Module
 mod error;
 /// Blockchain Network module. Currently only contains electrum interface.
->>>>>>> 4a00fd88
 pub mod network;
 /// core swap logic
 pub mod swaps;
@@ -22,7 +18,6 @@
 pub use bitcoin::secp256k1::{Keypair, Message, Secp256k1, XOnlyPublicKey};
 pub use elements::secp256k1_zkp::{Keypair as ZKKeyPair, Secp256k1 as ZKSecp256k1};
 pub use lightning_invoice::Bolt11Invoice;
-<<<<<<< HEAD
 use serde::Serialize;
 
 use crate::util::secrets::Preimage;
@@ -41,6 +36,8 @@
 use std::ffi::{c_char, CStr, CString};
 use std::ptr;
 use std::str::FromStr;
+use swaps::bitcoin::{BtcSwapScript, BtcSwapTx};
+use swaps::boltz::{SwapTxKind, SwapType};
 use swaps::liquid::LBtcSwapScript;
 use swaps::liquid::LBtcSwapTx;
 
@@ -223,7 +220,7 @@
         "[Rust] create tx - swap_script - sender_pubkey: {:?}, hashlock: {:?}, timelock: {:?}",
         swap_script.sender_pubkey.to_string(),
         swap_script.hashlock.to_string(),
-        swap_script.timelock
+        swap_script.locktime
     ));
 
     // Create the swap transaction based on the transaction type
@@ -231,13 +228,11 @@
         TransactionType::Claim => LBtcSwapTx::new_claim(
             swap_script.clone(),
             onchain_address_str.to_string(),
-            tx_str.to_string(),
             network_config,
         ),
         TransactionType::Refund => LBtcSwapTx::new_refund(
             swap_script.clone(),
             onchain_address_str.to_string(),
-            tx_str.to_string(),
             network_config,
         ),
     };
@@ -477,9 +472,4 @@
             CString::from_raw(public_key_c_str as *mut c_char);
         }
     }
-}
-=======
-
-pub use swaps::bitcoin::{BtcSwapScript, BtcSwapTx};
-pub use swaps::boltz::{SwapTxKind, SwapType};
->>>>>>> 4a00fd88
+}