use std::{path::PathBuf, str::FromStr};

use rust_elements_wrapper::{
    network::{electrum::ElectrumConfig, Chain},
    swaps::{
        boltz::{BoltzApiClient, CreateSwapRequest, SwapStatusRequest, BOLTZ_TESTNET_URL},
        liquid::{LBtcSwapScript, LBtcSwapTx},
    },
    util::secrets::{
        LBtcReverseRecovery, LBtcSubmarineRecovery, LiquidSwapKey, Preimage, RefundSwapFile,
        SwapKey,
    },
<<<<<<< HEAD
    Keypair, Secp256k1, ZKKeyPair,
=======
    Keypair, ZKKeyPair,
>>>>>>> dd96beb4
};
pub mod test_utils;
/// submarine swap integration
/// update invoice before running
#[test]
#[ignore]
fn test_liquid_ssi() {
    // https://liquidtestnet.com/faucet
    let invoice_str = "lntb650u1pjut6hupp57akjrewzj59g4sm0lp57euzul3dw2ep55um98nh73ruy0w4vcrzqdq8d3skk6qxqyjw5qcqp2sp5ugurque8z76czwqdkxl2ae7ddydka9xymfnhgzdyalfzcslxzjnqrzjq2gyp9za7vc7vd8m59fvu63pu00u4pak35n4upuv4mhyw5l586dvkf6vkyqq20gqqqqqqqqpqqqqqzsqqc9qyyssqpl8p6yqhfpc4t03nmczqp9vrc25qf36zzyglqt685ncvqyx8z48rmetst6v8t3vt35z3pxvjfa7pu3kgc0ltqy8jvtql4ap37wtevpsqh7m6en";

    let preimage = Preimage::from_invoice_str(invoice_str).unwrap();

    let _out_amount = 50_000;

    // SECRETS
    let mnemonic = "bacon bacon bacon bacon bacon bacon bacon bacon bacon bacon bacon bacon bacon bacon bacon bacon bacon bacon bacon bacon bacon bacon bacon bacon".to_string();
    let keypair = SwapKey::from_submarine_account(&mnemonic, "", Chain::LiquidTestnet, 1)
        .unwrap()
        .keypair;
    println!("{:?}", keypair);
    // SECRETS
    let network_config = ElectrumConfig::default_liquid();
    let _electrum_client = network_config.build_client().unwrap();
    let boltz_client = BoltzApiClient::new(BOLTZ_TESTNET_URL);
    let boltz_pairs = boltz_client.get_pairs().unwrap();
    let boltz_lbtc_pair = boltz_pairs.get_lbtc_pair().unwrap();
    let fees = boltz_lbtc_pair.fees.submarine_boltz(_out_amount).unwrap()
        + boltz_lbtc_pair.fees.submarine_claim().unwrap();
    println!("TOTAL FEES:{}", fees);

    let request = CreateSwapRequest::new_lbtc_submarine(
        &boltz_lbtc_pair.hash,
        invoice_str,
        &keypair.public_key().to_string(),
    );
    let response = boltz_client.create_swap(request).unwrap();
    let _id = response.get_id();

    println!("{:?}", response);

    let expected_amount = response.get_funding_amount().unwrap();
    let boltz_script_elements = response
        .into_lbtc_sub_swap_script(&preimage, &keypair, network_config.network())
        .unwrap();
    let funding_address = boltz_script_elements
        .to_address(network_config.network())
        .unwrap()
        .to_string();

    let blinding_key = ZKKeyPair::from_str(&response.get_blinding_key().unwrap()).unwrap();

    let recovery = LBtcSubmarineRecovery::new(
        &_id,
        &keypair,
        &blinding_key,
        &response.get_redeem_script().unwrap(),
    );
<<<<<<< HEAD
    let refund_file: RefundSwapFile = recovery.clone().into();
=======
    let refund_file: RefundSwapFile = recovery.clone().try_into().unwrap();
>>>>>>> dd96beb4
    let cargo_manifest_dir = std::env::var("CARGO_MANIFEST_DIR").unwrap();
    let refund_path = PathBuf::from(cargo_manifest_dir);
    println!("path: {:?}", refund_path);
    let _ = refund_file.write_to_file(refund_path);
    println!("RECOVERY: {:#?}", recovery);

    println!("*******FUND*********************");
    println!("*******SWAP*********************");
    println!("*******SCRIPT*******************");
    println!("PAY: {} TO: {}", expected_amount, funding_address);
    println!("");
    println!("Once you have paid the address, the invoice will get paid after 1 conf.");
    println!("********************************");
}

/// reverse swap integration
#[test]
#[ignore]
fn test_liquid_rsi() {
    // https://liquidtestnet.com/faucet
    const RETURN_ADDRESS: &str =
        "tlq1qqv4z28utgwunvn62s3aw0qjuw3sqgfdq6q8r8fesnawwnuctl70kdyedxw6tmxgqpq83x6ldsyr4n6cj0dm875k8g9k85w2s7";
    let out_amount = 50_000;
    // SECRETS
    let mnemonic = "bacon bacon bacon bacon bacon bacon bacon bacon bacon bacon bacon bacon bacon bacon bacon bacon bacon bacon bacon bacon bacon bacon bacon bacon".to_string();
    let swap_key = SwapKey::from_reverse_account(&mnemonic, "", Chain::LiquidTestnet, 1).unwrap();
    //let lsk: LiquidSwapKey = swap_key.into();
    let lsk: LiquidSwapKey = match LiquidSwapKey::try_from(swap_key) {
        Ok(t) => t,
        Err(e) => {
            // Conversion failed, handle the error
            return println!("Error converting to LiquidSwapKey: {:?}", e);
        }
    };
    let keypair = lsk.keypair;

    let preimage = Preimage::new();
    // SECRETS
    let network_config = ElectrumConfig::default_liquid();
    let _electrum_client = network_config.build_client().unwrap();
    let boltz_client = BoltzApiClient::new(BOLTZ_TESTNET_URL);
    let boltz_pairs = boltz_client.get_pairs().unwrap();
    let boltz_lbtc_pair = boltz_pairs.get_lbtc_pair().unwrap();
    let fees = boltz_lbtc_pair.fees.reverse_boltz(out_amount).unwrap()
        + boltz_lbtc_pair.fees.reverse_lockup().unwrap();
    println!("TOTAL FEES: {}", fees);

    let request = CreateSwapRequest::new_lbtc_reverse_onchain_amt(
        boltz_lbtc_pair.hash,
        preimage.sha256.to_string(),
        keypair.public_key().to_string(),
        out_amount,
    );
    let response = boltz_client.create_swap(request).unwrap();
    let id = response.get_id();
    let blinding_key = ZKKeyPair::from_str(&response.get_blinding_key().unwrap()).unwrap();
    let invoice = response.get_invoice().unwrap();
    let boltz_script_elements = response
        .into_lbtc_rev_swap_script(&preimage, &keypair, Chain::LiquidTestnet)
        .unwrap();

    let absolute_fees = 900;

    let recovery = LBtcReverseRecovery::new(
        &id,
        &preimage,
        &keypair,
        &blinding_key,
        &response.get_redeem_script().unwrap(),
    );
    println!("RECOVERY: {:#?}", recovery);
    println!("*******PAY********************");
    println!("*******LN*********************");
    println!("*******INVOICE****************");
    println!("{}", invoice.to_string());
    println!("timeoutBlockHeight: {}", response.get_timeout().unwrap());
    println!("nLocktime: {}", boltz_script_elements.timelock);
    println!("");
    println!("Once you have paid the invoice, press enter to continue the tests.");
    println!("******************************");

    loop {
        test_utils::pause_and_wait("Continue will check swap status and act accordingly");
        let request = SwapStatusRequest { id: id.to_string() };
        let response = boltz_client.swap_status(request);
        assert!(response.is_ok());
        let swap_status = response.unwrap().status;
        println!("SwapStatus: {}", swap_status);

        if swap_status == "swap.created" {
            println!("Your turn: Pay the invoice");
        }
        if swap_status == "transaction.mempool" || swap_status == "transaction.confirmed" {
            println!("*******BOLTZ******************");
            println!("*******ONCHAIN-TX*************");
            println!("*******DETECTED***************");
            test_utils::pause_and_wait(
                "WE ARE ABOUT TO BREAK: Give it 20-30 seconds for tx to propogate into the testnet mempool.",
            );
            break;
        }
    }

    let rev_swap_tx = LBtcSwapTx::new_claim(
        boltz_script_elements,
        RETURN_ADDRESS.to_string(),
        &network_config,
    )
    .unwrap();

    let signed_tx = rev_swap_tx
        .sign_claim(&keypair, &preimage, absolute_fees)
        .unwrap();
    let txid = rev_swap_tx.broadcast(signed_tx, &network_config).unwrap();
    println!("{}", txid);
}

#[test]
#[ignore]
fn test_recover_liquid_rsi() {
    const RETURN_ADDRESS: &str =
    "tlq1qqv4z28utgwunvn62s3aw0qjuw3sqgfdq6q8r8fesnawwnuctl70kdyedxw6tmxgqpq83x6ldsyr4n6cj0dm875k8g9k85w2s7";
    let recovery = &LBtcReverseRecovery {
        id: "aSdpTM".to_string(),
<<<<<<< HEAD
        preimage: "0d8b705906f96911e86962dae9c683bf520beb8d01031d60ee277a21f18b23c4".to_string(),
        claim_key: "aecbc2bddfcd3fa6953d257a9f369dc20cdc66f2605c73efb4c91b90703506b6".to_string(),
        blinding_key: "095272a241171abbf879e99e2b5cc4aa3e2d1c85cd5213a2aff0986b35b04786".to_string(),
        redeem_script: "8201208763a9142c03a91289ea61c1abc8cb98e1ced8cb4481387d882102ccbab5f97c89afb97d814831c5355ef5ba96a18c9dcd1b5c8cfd42c697bfe53c677503922b13b1752103f0f75e9b3d6748b8492a24a0be06b19a0e7629ba8451aae901cca4b0d87b97b768ac".to_string(),
=======
        preimage: "0ce4d443977cbe07525afad157ef4ba58f1a99379f3b8272f9e95679b3fb930b".to_string(),
        claim_key: "aecbc2bddfcd3fa6953d257a9f369dc20cdc66f2605c73efb4c91b90703506b6".to_string(),
        blinding_key: "a0fb6b9a35b6e3aae715ca17528117643cff06efeaa214c9b086ade906e6b306".to_string(),
        redeem_script: "8201208763a914e8d81e2486862df348f4a4174ea802ce907b2b09882102ccbab5f97c89afb97d814831c5355ef5ba96a18c9dcd1b5c8cfd42c697bfe53c677503d32e13b17521031ac3709775ccdbffc87f32e1a8c6d28359558e2d2c094575ae74f0ff3ab6978768ac".to_string(),
>>>>>>> dd96beb4
    };
    let script: LBtcSwapScript = recovery.try_into().unwrap();
    let network_config = ElectrumConfig::default_liquid();
    println!("{:?}", script.fetch_utxo(&network_config));

    let tx =
        LBtcSwapTx::new_claim(script.clone(), RETURN_ADDRESS.to_string(), &network_config).unwrap();
    let _keypair: Keypair = recovery.try_into().unwrap();
    let _preimage: Preimage = recovery.try_into().unwrap();

    let signed_tx = tx.sign_claim(&_keypair, &_preimage, 1_000).unwrap();
    let txid = tx.broadcast(signed_tx, &network_config).unwrap();
    println!("{}", txid);
}<|MERGE_RESOLUTION|>--- conflicted
+++ resolved
@@ -1,6 +1,6 @@
 use std::{path::PathBuf, str::FromStr};
 
-use rust_elements_wrapper::{
+use boltz_rust::{
     network::{electrum::ElectrumConfig, Chain},
     swaps::{
         boltz::{BoltzApiClient, CreateSwapRequest, SwapStatusRequest, BOLTZ_TESTNET_URL},
@@ -10,11 +10,7 @@
         LBtcReverseRecovery, LBtcSubmarineRecovery, LiquidSwapKey, Preimage, RefundSwapFile,
         SwapKey,
     },
-<<<<<<< HEAD
-    Keypair, Secp256k1, ZKKeyPair,
-=======
     Keypair, ZKKeyPair,
->>>>>>> dd96beb4
 };
 pub mod test_utils;
 /// submarine swap integration
@@ -72,11 +68,7 @@
         &blinding_key,
         &response.get_redeem_script().unwrap(),
     );
-<<<<<<< HEAD
-    let refund_file: RefundSwapFile = recovery.clone().into();
-=======
     let refund_file: RefundSwapFile = recovery.clone().try_into().unwrap();
->>>>>>> dd96beb4
     let cargo_manifest_dir = std::env::var("CARGO_MANIFEST_DIR").unwrap();
     let refund_path = PathBuf::from(cargo_manifest_dir);
     println!("path: {:?}", refund_path);
@@ -183,6 +175,7 @@
     let rev_swap_tx = LBtcSwapTx::new_claim(
         boltz_script_elements,
         RETURN_ADDRESS.to_string(),
+        "123456".to_string(), // need to add real tx for test
         &network_config,
     )
     .unwrap();
@@ -201,24 +194,17 @@
     "tlq1qqv4z28utgwunvn62s3aw0qjuw3sqgfdq6q8r8fesnawwnuctl70kdyedxw6tmxgqpq83x6ldsyr4n6cj0dm875k8g9k85w2s7";
     let recovery = &LBtcReverseRecovery {
         id: "aSdpTM".to_string(),
-<<<<<<< HEAD
-        preimage: "0d8b705906f96911e86962dae9c683bf520beb8d01031d60ee277a21f18b23c4".to_string(),
-        claim_key: "aecbc2bddfcd3fa6953d257a9f369dc20cdc66f2605c73efb4c91b90703506b6".to_string(),
-        blinding_key: "095272a241171abbf879e99e2b5cc4aa3e2d1c85cd5213a2aff0986b35b04786".to_string(),
-        redeem_script: "8201208763a9142c03a91289ea61c1abc8cb98e1ced8cb4481387d882102ccbab5f97c89afb97d814831c5355ef5ba96a18c9dcd1b5c8cfd42c697bfe53c677503922b13b1752103f0f75e9b3d6748b8492a24a0be06b19a0e7629ba8451aae901cca4b0d87b97b768ac".to_string(),
-=======
         preimage: "0ce4d443977cbe07525afad157ef4ba58f1a99379f3b8272f9e95679b3fb930b".to_string(),
         claim_key: "aecbc2bddfcd3fa6953d257a9f369dc20cdc66f2605c73efb4c91b90703506b6".to_string(),
         blinding_key: "a0fb6b9a35b6e3aae715ca17528117643cff06efeaa214c9b086ade906e6b306".to_string(),
         redeem_script: "8201208763a914e8d81e2486862df348f4a4174ea802ce907b2b09882102ccbab5f97c89afb97d814831c5355ef5ba96a18c9dcd1b5c8cfd42c697bfe53c677503d32e13b17521031ac3709775ccdbffc87f32e1a8c6d28359558e2d2c094575ae74f0ff3ab6978768ac".to_string(),
->>>>>>> dd96beb4
     };
     let script: LBtcSwapScript = recovery.try_into().unwrap();
     let network_config = ElectrumConfig::default_liquid();
-    println!("{:?}", script.fetch_utxo(&network_config));
+    println!("{:?}", script.fetch_utxo(&network_config, None));
 
     let tx =
-        LBtcSwapTx::new_claim(script.clone(), RETURN_ADDRESS.to_string(), &network_config).unwrap();
+        LBtcSwapTx::new_claim(script.clone(), RETURN_ADDRESS.to_string(), "123456".to_string(), &network_config).unwrap();
     let _keypair: Keypair = recovery.try_into().unwrap();
     let _preimage: Preimage = recovery.try_into().unwrap();
 
